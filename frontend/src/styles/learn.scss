--- conflicted
+++ resolved
@@ -401,95 +401,10 @@
 
 // download buttons
 
-<<<<<<< HEAD
-=======
 div.mwac-banner.docutils.container {
     padding-bottom: 20px;
 }
 
-.responsive-carousel {
-    padding-top: 20px;
-    .slick-prev {
-        left: -10px;
-        margin-top: -15px;
-        &:before {
-            color: #000;
-        }
-    }
-    .slick-next {
-        right: -10px;
-        margin-top: -15px;
-        &:before {
-            color: #000;
-        }
-    }
-    .slick-active {
-        opacity: 1;
-    }
-    div {
-        margin-bottom: 10px;
-        a {
-            display: block;
-            background-color: $color-slider-link-bg;
-            color: $color-slider-link-fg;
-            border-radius: 3px;
-            position: relative;
-            height: 230px;
-            &:hover {
-                background-color: $color-slider-link-bg-hover;
-            }
-            .inner {
-                position: absolute;
-                top: 50%;
-                padding: 20px;
-                -moz-transform: translateY(-50%);
-                -webkit-transform: translateY(-50%);
-                -o-transform: translateY(-50%);
-                -ms-transform: translateY(-50%);
-                transform: translateY(-50%);
-                strong {
-                    font-size: 1.3em;
-                    margin-bottom: 5px;
-                    display: block;
-                }
-                p {
-                    color: rgba(255, 255, 255, 0.7);
-                    font-size: .8em;
-                    line-height: 1.5em;
-                    margin-bottom: 0px;
-                }
-                em {
-                    color: rgba(255, 255, 255, 0.6);
-                    font-style: normal;
-                    font-size: .8em;
-                    font-weight: 600;
-                    text-transform: uppercase;
-                }
-            }
-        }
-        &.courses a {
-            background-color: $color-slider-course;
-            &:hover {
-                background-color: $color-slider-course-hover;
-            }
-        }
-        &.labs a {
-            background-color: $color-slider-lab;
-            &:hover {
-                background-color: $color-slider-lab-hover;
-            }
-        }
-        &.books a {
-            background-color: $color-slider-book;
-            &:hover {
-                background-color: $color-slider-book-hover;
-            }
-        }
-    }
-}
-
-// slick carousel customization
->>>>>>> d56c83bb
 // lab stuff
 div {
     &.lab_area {
