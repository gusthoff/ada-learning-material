import 'whatwg-fetch';

import {Resource} from './types';

/**
* Perform a POST via the fetch method to retrieve data
* @param {string} data - the data to send
* @param {string} url - the url to send the fetch to
* @typeparam R - This is the json object type to send
* @return {Promise<Response>} returns a promise to a response object
*/
async function fetchGeneric<R>(data: R, url: string): Promise<Response> {
  const response = await fetch(url, {
    method: 'POST',
    mode: 'cors',
    cache: 'no-cache',
    redirect: 'follow',
    body: JSON.stringify(data),
    headers: {
      'Content-Type': 'application/json',
    },
  });
  if (!response.ok) {
    throw new Error('Status: ' + response.status + ' Msg: ' +
      response.statusText);
  }
  return response;
}

/**
* Perform a POST via the fetch method to retrieve json data
* @param {string} data - the data to send
* @param {string} url - the url to send the fetch to
* @typeparam R - This is the json object type to send
* @typeparam T - This is the json object type to return
* @return {Promise<T>} returns a promise to an object of type T
*/
export async function fetchJSON<R, T>(data: R, url: string): Promise<T> {
  const response = await fetchGeneric<R>(data, url);
  return await response.json();
}

export interface DownloadRequest {
  files: Array<Resource>;
<<<<<<< HEAD
  switches: Array<string>;
  name: string;
=======
  name: string | null;
>>>>>>> 68f84ab7
}

export interface DownloadResponse {
  blob: Blob;
  filename: string;
}

/**
* Perform a POST via the fetch method to retrieve a file
* @param {DownloadRequest} data - the json to send
* @param {string} url - the url to send the fetch to
* @return {Promise<DownloadResponse>} returns a promise to a dl file
*/
export async function fetchBlob(data: DownloadRequest, url: string):
    Promise<DownloadResponse> {
  const response = await fetchGeneric<DownloadRequest>(data, url);
  const blob: Blob = await response.blob();
  const disposition = response.headers.get('content-disposition');
  const matches = disposition?.match(
      /filename[^;=\n]*=((['"]).*?\2|[^;\n]*)/);
  let filename: string | undefined;

  if (matches?.length === 3) {
    filename = matches[1];
  } else {
    filename = 'Download';
  }

  return {
    blob: blob,
    filename: filename,
  };
}<|MERGE_RESOLUTION|>--- conflicted
+++ resolved
@@ -42,12 +42,8 @@
 
 export interface DownloadRequest {
   files: Array<Resource>;
-<<<<<<< HEAD
   switches: Array<string>;
-  name: string;
-=======
   name: string | null;
->>>>>>> 68f84ab7
 }
 
 export interface DownloadResponse {
